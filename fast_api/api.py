from fastapi import FastAPI, UploadFile, File
from fastapi.responses import StreamingResponse
from tensorflow.keras.models import load_model
from tensorflow.keras.preprocessing.image import img_to_array
from classification.ml_logic.preprocessor import Preprocessor
from segmentation.ml_logic.preprocessor import Preprocessor
import numpy as np
from PIL import Image, ImageOps
import io
from io import BytesIO
import matplotlib
matplotlib.use('Agg')
import matplotlib.pyplot as plt

app = FastAPI()

@app.get("/")
def index():
    return {"status": "Up and running."}



# --------------------------- CLASSIFICATION -----------------------------------
<<<<<<< HEAD
app.state.modelclass = load_model("models/CNN_Breast_Cancer2.keras",
=======
app.state.modelclass = load_model("models/CNN_Breast_Cancer.keras",
>>>>>>> 8d05b612
                                compile=False)
app.state.preprocessor = Preprocessor()

@app.post('/classification')
async def receive_image(img: UploadFile=File(...)):
    ### Receiving and decoding the image
    contents = await img.read()
    print(f'Image type after img.read: {type(contents)}')

    # try exept?
    contents = Image.open(io.BytesIO(contents))
    print(f'Image type after opening with io.Bytes: {type(contents)}')
    contents = img_to_array(contents)
    print(f'Image type after img_to_array conversion: {type(contents)}')
    print(f'Image shape after img_to_array conversion: {contents.shape}')

    # PREPROCESS image for prediction
    preprocessor = app.state.preprocessor
    contents = preprocessor.preprocess_image(contents)
    print(f'Image type after preprocessing: {type(contents)}')
    print(f'Image shape after preprocessing: {contents.shape}')
    contents = contents.reshape((-1, 224, 224, 3))

    # Prediction
    model = app.state.modelclass
    res = model.predict(contents)
    prob = float(res)*100
    return  {"Probability of Malignant Breast Cancer": f"{round(prob,2)}%"}



# --------------------------- SEGMENTATION ------------------------------------
app.state.modelseg = load_model("models/unet_seg_model_11_6_2025_2.keras",
                                compile=False)
def plot_overlay(image, mask, alpha=0.5, mask_color='Reds'):
    """
    image: numpy array, shape (H, W, 3)
    mask: numpy array, shape (H, W) or (H, W, 1)
    alpha: transparency of the mask overlay
    mask_color: colormap for the mask (e.g., 'Reds', 'Greens', 'jet')
    """
    fig, ax = plt.subplots(figsize=(8, 8))
    ax.imshow(image)
    ax.imshow(mask, cmap=mask_color, alpha=alpha)
    ax.axis('off')
    plt.tight_layout()

    buf = BytesIO()
    plt.savefig(buf, format='png', bbox_inches='tight', pad_inches=0)
    plt.close(fig)
    buf.seek(0)

    return StreamingResponse(buf, media_type='image/png')

@app.post('/segmentation')
async def receive_image(img: UploadFile=File(...)):
    ### Receiving and decoding the image
    contents = await img.read()
    pil_image = Image.open(io.BytesIO(contents)).convert("RGB")
    pil_image = pil_image.resize((224, 224))
    if app.state.preprocessor.is_black_on_white(img_to_array(pil_image)):
                pil_image = ImageOps.invert(pil_image)
    #import ipdb; ipdb.set_trace()
    # Step 2: Preprocess image
    img_array = img_to_array(pil_image) / 255.0  # shape: (224, 224, 3)
    img_for_model = img_array.reshape((-1, 224, 224, 3))

    # Prediction
    #import ipdb; ipdb.set_trace()
    model = app.state.modelseg
    res = model.predict(img_for_model)
    res_binary = (res > 0.5).astype(np.uint8).squeeze()
    return plot_overlay(img_array, res_binary)<|MERGE_RESOLUTION|>--- conflicted
+++ resolved
@@ -21,11 +21,8 @@
 
 
 # --------------------------- CLASSIFICATION -----------------------------------
-<<<<<<< HEAD
+
 app.state.modelclass = load_model("models/CNN_Breast_Cancer2.keras",
-=======
-app.state.modelclass = load_model("models/CNN_Breast_Cancer.keras",
->>>>>>> 8d05b612
                                 compile=False)
 app.state.preprocessor = Preprocessor()
 
